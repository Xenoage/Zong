package com.xenoage.zong.musiclayout.stampings.bitmap;

import static com.xenoage.utils.color.Color.color;

import com.xenoage.utils.annotations.Const;
import com.xenoage.utils.color.Color;
import com.xenoage.utils.math.MathUtils;
import com.xenoage.utils.math.Units;

import static com.xenoage.utils.color.Color.color;

/**
 * This class helps drawing nice lines on a bitmap,
 * like the screen or in a bitmap file.
 * 
 * Because a bitmap works with integer coordinates, no lines
 * thinner than 1 px can be drawn.
 * 
 * This class computes the best possible display of lines.
 * It ensures that each line is at least 1 px wide,
 * but is drawn with some transparency to fake the "thinner"-effect.
 *
 * @author Andreas Wenger
 */
@Const public final class BitmapLine {

	/** The width in mm, that fits best to the bitmap */
	public final float widthMm;
	/** The color, that fits best to the bitmap */
	public final Color color;


	/**
	 * Creates a {@link BitmapLine} with the given width in mm and
	 * the given color at the given scaling factor.
	 * @param scaling  the current scaling factor. e.g. 1 means 72 dpi, 2 means 144 dpi.
	 */
	public BitmapLine(float widthMm, Color color, float scaling) {
		//width
		float widthPxFloat = Units.mmToPx(widthMm, scaling);
		float widthPx = MathUtils.clampMin(Math.round(widthPxFloat), 1);
		this.widthMm = Units.pxToMm(widthPx, scaling);
		//color
		if (widthPxFloat < 1)
<<<<<<< HEAD
			this.color = Color.color(color.r, color.g, color.b, (int) (color.a * widthPxFloat));
=======
			this.color = color(color.r, color.g, color.b, (int) (color.a * widthPxFloat));
>>>>>>> ba3fb74e
		else
			this.color = color;
	}

}<|MERGE_RESOLUTION|>--- conflicted
+++ resolved
@@ -42,11 +42,7 @@
 		this.widthMm = Units.pxToMm(widthPx, scaling);
 		//color
 		if (widthPxFloat < 1)
-<<<<<<< HEAD
-			this.color = Color.color(color.r, color.g, color.b, (int) (color.a * widthPxFloat));
-=======
 			this.color = color(color.r, color.g, color.b, (int) (color.a * widthPxFloat));
->>>>>>> ba3fb74e
 		else
 			this.color = color;
 	}
