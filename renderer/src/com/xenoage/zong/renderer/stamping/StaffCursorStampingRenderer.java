--- conflicted
+++ resolved
@@ -11,8 +11,6 @@
 import com.xenoage.zong.renderer.RendererArgs;
 import com.xenoage.zong.renderer.canvas.Canvas;
 import com.xenoage.zong.renderer.canvas.CanvasFormat;
-
-import static com.xenoage.utils.color.Color.color;
 
 /**
  * Renderer for a cursor stamping
@@ -49,11 +47,7 @@
 		x = parentStaff.positionMm.x + cursor.xMm + cursor.offsetIs * parentStaff.is;
 
 		canvas.drawLine(new Point2f(x, y1), new Point2f(x, y2), color(30, 200, 30),
-<<<<<<< HEAD
-				getCursorWidth(viewScaling));
-=======
 			getCursorWidth(viewScaling));
->>>>>>> ba3fb74e
 	}
 
 	public float getCursorWidth(float viewScaling) {
