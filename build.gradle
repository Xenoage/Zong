--- conflicted
+++ resolved
@@ -99,16 +99,6 @@
 	}
 }
 
-//update lib
-task updateLib {
-	description = 'Updates the libraries required by Zong!'
-    group = 'build'
-	println 'Update libraries'
-	ant.java(jar:"lib/sync.jar", fork:true, dir:"lib")
-}
-
-<<<<<<< HEAD
-=======
 //create JavaDoc
 task createJavaDoc {
 	description = 'Creates the JavaDoc for Zong!'
@@ -118,11 +108,8 @@
 	dependsOn antZongJavadoc
 }
 
->>>>>>> 56c05663
 //build dist of Zong!
 task dist {
-	//update libraries
-	dependsOn updateLib
 	//first, build utils
 	dependsOn 'buildUtils'
 	//then, build the subprojects
