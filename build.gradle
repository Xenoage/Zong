--- conflicted
+++ resolved
@@ -8,74 +8,9 @@
 	}
 
 	plugins.withType(JavaPlugin).whenPluginAdded {
-
 		compileJava.options.encoding = 'UTF-8'
 		compileTestJava.options.encoding = 'UTF-8'
-
-<<<<<<< HEAD
 	}
-=======
-//project dependencies (more in build.gradle files in subprojects)
-project(':converter') { dependencies { compile project(':desktop') } }
-project(':core') { dependencies { compile project(':utils-base') } }
-project(':desktop') {
-	sourceCompatibility = 8
-	dependencies {
-		compile project(':renderer-awt'), project(':renderer-javafx'), project(':midi-out'), project(':musicxml-layout')
-		compile 'org.controlsfx:controlsfx:8.40.10'
-		compile 'com.itextpdf:itextpdf:5.5.7'
-		compile 'org.xiph:vorbis-java:1.0.0-beta'
-	}
-}
-project(':renderer-awt') {
-	sourceCompatibility = 8
-	dependencies {
-		compile project(':renderer')
-		compile project(':utils-jse')
-	}
-}
-project(':renderer-javafx') {
-	sourceCompatibility = 8
-	dependencies {
-		compile project(':renderer')
-		compile project(':utils-jse8')
-	}
-}
-project(':layout') { dependencies { compile project(':core') } }
-project(':midi-out') { dependencies { compile project(':core') } }
-project(':musicxml') { dependencies { compile project(':core') } }
-project(':musicxml-in') { dependencies { compile project(':musicxml') } }
-project(':musicxml-layout') {
-	dependencies {
-		compile project(':layout')
-		compile project(':musicxml-in')
-	}
-}
-project(':renderer') { dependencies { compile project(':layout') } }
-project(':test') {
-	sourceCompatibility = 8
-	dependencies {
-		compile project(':converter'), project(':webserver')
-		compile 'com.googlecode.cedar-common:cpsuite:1.2.6'
-	}
-}
-project(':tools') {
-	dependencies {
-		compile project(':core')
-		compile project(':utils-jse')
-	}
-}
-project(':webserver') {
-	sourceCompatibility = 8
-	dependencies {
-		compile project(':desktop')
-		compile 'com.google.code.gson:gson:2.4'
-		compile 'com.h2database:h2:1.4.190'
-		compile 'org.eclipse.jetty:jetty-server:9.3.4.v20151007'
-		compile 'org.eclipse.jetty:jetty-servlet:9.3.4.v20151007'
-	}
-}
->>>>>>> ba3fb74e
 
 }
 
